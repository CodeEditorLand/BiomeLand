--- conflicted
+++ resolved
@@ -90,123 +90,3 @@
 - Schema and formatter language application by @ematipico
 - Correctly apply import sorting on --apply by @ematipico
 
-<<<<<<< HEAD
-### <!-- 0 -->:rocket: New features
-
--   Enable extension for CSS files
-    ([#222](https://github.com/biomejs/biome-vscode/pull/222))
-
-## 2.2.3 - 2024-05-25
-
-### <!-- 1 -->:bug: Bug fixes
-
--   Musl libc detection
-    ([#224](https://github.com/biomejs/biome-vscode/pull/224))
-
-## 2.2.2 - 2024-03-07
-
-### <!-- 1 -->:bug: Bug fixes
-
--   Workspace-relative paths in `biome.lspBin`
-    ([#163](https://github.com/biomejs/biome-vscode/pull/163))
-
-## 2.2.1 - 2024-03-06
-
-### <!-- 0 -->:rocket: New features
-
--   Add Yarn PnP support
-    ([#134](https://github.com/biomejs/biome-vscode/pull/134))
--   Search for `biome` in PATH
-    ([#129](https://github.com/biomejs/biome-vscode/pull/129))
--   Add `astro`, `vue`, and `svelte` support
-    ([#141](https://github.com/biomejs/biome-vscode/pull/141))
--   Publish nightlies as pre-releases
-    ([#145](https://github.com/biomejs/biome-vscode/pull/145))
--   Support enabling and disabling the extension from configuration
-
-### <!-- 1 -->:bug: Bug fixes
-
--   Activation failure without a workspace
-    ([#98](https://github.com/biomejs/biome-vscode/pull/98))
--   Scan workspace folders until biome is found
-    ([#108](https://github.com/biomejs/biome-vscode/pull/108))
--   Ensure biome binary exists at path
-    ([#128](https://github.com/biomejs/biome-vscode/pull/128))
--   Rollback `undici` and `vscode-languageclient`updates
-
-## 2.2.0 (yanked) - 2024-03-05
-
-### <!-- 0 -->:rocket: New features
-
--   Add Yarn PnP support
-    ([#134](https://github.com/biomejs/biome-vscode/pull/134))
--   Search for `biome` in PATH
-    ([#129](https://github.com/biomejs/biome-vscode/pull/129))
--   Add `astro`, `vue`, and `svelte` support
-    ([#141](https://github.com/biomejs/biome-vscode/pull/141))
--   Publish nightlies as pre-releases
-    ([#145](https://github.com/biomejs/biome-vscode/pull/145))
--   Support enabling and disabling the extension from configuration
-
-### <!-- 1 -->:bug: Bug fixes
-
--   Activation failure without a workspace
-    ([#98](https://github.com/biomejs/biome-vscode/pull/98))
--   Scan workspace folders until biome is found
-    ([#108](https://github.com/biomejs/biome-vscode/pull/108))
--   Ensure biome binary exists at path
-    ([#128](https://github.com/biomejs/biome-vscode/pull/128))
--   Rollback `undici` and `vscode-languageclient`updates
-
-## 2.1.2 - 2024-01-24
-
-### Bug Fixes
-
--   Only watch lock files in workspace root
-    ([#91](https://github.com/biomejs/biome-vscode/pull/91))
-
-## 2.1.1 - 2024-01-05
-
-### Bug Fixes
-
--   Filter out unhandled schemes
-    ([#69](https://github.com/biomejs/biome-vscode/pull/69))
-
-## 2.1.0 - 2024-01-04
-
-### Bug Fixes
-
--   Skip updates checks when offline
--   EPERM error on windows installation
-    ([#7](https://github.com/biomejs/biome-vscode/pull/7))
--   Account for undefined destination
--   Nightly versions in selector
-    ([#64](https://github.com/biomejs/biome-vscode/pull/64))
--   Handle versions list fetch failures
-    ([#65](https://github.com/biomejs/biome-vscode/pull/65))
-
-### Features
-
--   Stop requiring a configuration file
-    ([#30](https://github.com/biomejs/biome-vscode/pull/30))
--   Allow formatting and linting of in-memory files
-    ([#63](https://github.com/biomejs/biome-vscode/pull/63))
-
-## 2.0.0 - 2023-11-25
-
-### Documentation
-
--   Refresh README ([#4](https://github.com/biomejs/biome-vscode/pull/4))
--   Add instructions to release versions
-
-### Features
-
--   Implement downloader ([#2](https://github.com/biomejs/biome-vscode/pull/2))
--   Drop bundled configuration schema
-    ([#3](https://github.com/biomejs/biome-vscode/pull/3))
--   Indicate when using nightly in status bar
-    ([#14](https://github.com/biomejs/biome-vscode/pull/14))
--   Handle stable and nightly version installed together
-    ([#13](https://github.com/biomejs/biome-vscode/pull/13))
-=======
->>>>>>> 1e456c2d
