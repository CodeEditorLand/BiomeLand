--- conflicted
+++ resolved
@@ -4,132 +4,6 @@
 [![](https://img.shields.io/visual-studio-marketplace/v/biomejs.biome?color=374151&label=Open%20VSX%20Registry&labelColor=000&logo=data:image/svg+xml;base64,PD94bWwgdmVyc2lvbj0iMS4wIiBlbmNvZGluZz0idXRmLTgiPz4KPHN2ZyB2aWV3Qm94PSI0LjYgNSA5Ni4yIDEyMi43IiB4bWxucz0iaHR0cDovL3d3dy53My5vcmcvMjAwMC9zdmciPgogIDxwYXRoIGQ9Ik0zMCA0NC4yTDUyLjYgNUg3LjN6TTQuNiA4OC41aDQ1LjNMMjcuMiA0OS40em01MSAwbDIyLjYgMzkuMiAyMi42LTM5LjJ6IiBmaWxsPSIjYzE2MGVmIi8+CiAgPHBhdGggZD0iTTUyLjYgNUwzMCA0NC4yaDQ1LjJ6TTI3LjIgNDkuNGwyMi43IDM5LjEgMjIuNi0zOS4xem01MSAwTDU1LjYgODguNWg0NS4yeiIgZmlsbD0iI2E2MGVlNSIvPgo8L3N2Zz4=&logoColor=0098FF)](https://open-vsx.org/extension/biomejs/biome)
 [![Discord](https://img.shields.io/discord/1132231889290285117?logo=discord&logoColor=white&label=Discord&labelColor=000)](https://discord.gg/BypW39g6Yc)
 
-<<<<<<< HEAD
-The Visual Studio Code extension for Biome brings first-party support for Biome
-to VS Code and similar editors such as VSCodium. By integrating with Biome's
-language server, the extension provides the following features, among others:
-
--   💾 Format on save
--   💡 Inline suggestions with quick fixes
--   🚧 Refactoring
-
-## Installation
-
-The Visual Studio Code extension for Biome is available from the following
-sources.
-
--   [Visual Studio Code Marketplace](https://marketplace.visualstudio.com/items?itemName=biomejs.biome)
-    (recommended for [VS Code](https://code.visualstudio.com/) users)
--   [Open VSX Registry](https://open-vsx.org/extension/biomejs/biome)
-    (recommended for [VSCodium](https://vscodium.com/) users)
-
-## Getting Started
-
-This section describes how to get started with the Biome VS Code extension.
-
-### Setting as the default formatter
-
-To set the VS Code extension for Biome as the default formatter, follow the
-steps below.
-
-1. Open the **Command Palette**: <kbd>⌘/Ctrl</kbd>+<kbd>⇧</kbd>+<kbd>P</kbd>
-2. Select _Format Document With…_
-3. Select _Configure Default Formatter…_
-4. Select **Biome**
-
-This will ensure that VS Code uses Biome to format all supported files, instead
-of other formatters that you may have installed.
-
-### Setting as the default formatter for specific languages
-
-If you'd rather not set Biome as the default formatter for all languages, you
-can set it as the default formatter for specific languages only. The following
-steps describe how to do this.
-
-1. Open the **Command Palette**
-2. Select _Preferences: Open User Settings (JSON)_
-
-Set the `editor.defaultFormatter` to `biomejs.biome` for the desired language.
-For example, to set Biome as the default formatter for JavaScript files, add the
-following to your editor's options.
-
-```json
-"[javascript]": {
-	"editor.defaultFormatter": "biomejs.biome"
-}
-```
-
-### Choosing a `biome` binary
-
-To resolve the location of the `biome` binary, the extension will look into the
-following places, in order:
-
-1. The project's local dependencies (`node_modules`)
-2. The path specified in the `biome.lspBin` configuration option of the
-   extension
-3. The extension's `globalStorage` location
-
-If none of these locations has a `biome` binary, the extension will prompt you
-to download a binary compatible with your operating system and architecture and
-store it in the `globalStorage`.
-
-> [!NOTE] We recommend adding Biome to your project's devDependencies so that
-> both the extension and your NPM scripts use the same version of Biome.
->
-> ```
-> npm install -D @biomejs/biome
-> ```
-
-## Usage
-
-### Formatting documents
-
-#### On-demand formatting
-
-To format a document on-demand, follow the steps below.
-
-1. Open the **Command Palette**: <kbd>⌘/Ctrl</kbd>+<kbd>⇧</kbd>+<kbd>P</kbd>
-2. Select _Format Document_
-
-You can also format a selection of text by following the steps below.
-
-1. Select the text you want to format
-2. Open the **Command Palette**: <kbd>⌘/Ctrl</kbd>+<kbd>⇧</kbd>+<kbd>P</kbd>
-3. Select _Format Selection_
-
-#### Formatting on save
-
-This supports formatting on save out of the box. You should enable format on
-save in your editor's settings and make sure that the Biome extension is
-[set as the default formatter](#setting-as-the-default-formatter) for your
-documents/languages.
-
-#### Autofix on save
-
-This extension supports VS Code's _Code Actions On Save_ setting. To enable
-autofix on save, add the following to your editor configuration.
-
-```json
-{
-	"editor.codeActionsOnSave": {
-		"quickfix.biome": "explicit"
-	}
-}
-```
-
-### Sorting imports (experimental)
-
-Biome has an experimental `Organize Imports` feature that allows you to sort
-imports automatically. This feature can be run manually or automatically on
-save.
-
-#### On-demand sorting
-
-To sort imports on-demand, follow the steps below.
-
-1. Open the **Command Palette**: <kbd>⌘/Ctrl</kbd>+<kbd>⇧</kbd>+<kbd>P</kbd>
-2. Select _Organize Imports_
-=======
 
 The **Biome extension for Visual Studio Code** brings first-class support for 
 Biome in VS Code and VS Code-based editors. By integrating with Biome's
@@ -143,38 +17,19 @@
 
 The Biome extension for VS Code is available on the Visual Studio Marketplace
 and the Open VSX Registry.
->>>>>>> 1e456c2d
 
 - 📦 [Visual Studio Marketplace](https://marketplace.visualstudio.com/items?itemName=biomejs.biome) (recommended for *VS Code* users)
 - 📦 [Open VSX Registry](https://open-vsx.org/extension/biomejs/biome) (recommended for *VSCodium* users)
 
-<<<<<<< HEAD
-To automatically sort imports on save, add the following to your editor
-configuration.
-
-```json
-{
-	"editor.codeActionsOnSave": {
-		"source.organizeImports.biome": "explicit"
-	}
-}
-```
-=======
 ## Documentation
 
 The documentation for the extension is available on the [official website](https://biome.dev/).
->>>>>>> 1e456c2d
 
 - [📖 Documentation](https://biomejs.dev/reference/vscode/).
 
 ## Contributing
 
-<<<<<<< HEAD
-The `biome.lspBin` option overrides the Biome binary used by the extension. The
-workspace folder is used as the base path if the path is relative.
-=======
 Contributions are welcome! Please see the [contribution guidelines](CONTRIBUTING.md) for more information.
->>>>>>> 1e456c2d
 
 ## License
 
