{
<<<<<<< HEAD
	"description": "Biome LSP VS Code Extension",
	"contributes": {
		"commands": [
			{
				"category": "Biome",
				"command": "biome.syntaxTree",
				"title": "Show Syntax Tree"
			},
			{
				"category": "Biome",
				"command": "biome.restartLspServer",
				"title": "Restart LSP Server"
			},
			{
				"category": "Biome",
				"command": "biome.clearVersionsCache",
				"title": "Clear versions cache"
=======
	"name": "biome",
	"displayName": "Biome",
	"publisher": "biomejs",
	"description": "Toolchain of the web",
	"version": "3.0.0",
	"repository": {
		"type": "git",
		"url": "https://github.com/biomejs/biome-vscode.git"
	},
	"main": "./out/index.js",
	"sponsor": {
		"url": "https://github.com/sponsors/biomejs"
	},
	"devDependencies": {
		"@biomejs/biome": "1.8.3",
		"@rollup/plugin-commonjs": "26.0.1",
		"@rollup/plugin-json": "6.1.0",
		"@rollup/plugin-node-resolve": "15.2.3",
		"@types/vscode": "1.80.0",
		"@vscode/vsce": "3.0.0",
		"lefthook": "1.7.14",
		"ovsx": "0.9.2",
		"rollup": "4.21.0",
		"rollup-plugin-esbuild": "6.1.1",
		"ts-node": "10.9.2",
		"typescript": "5.5.4"
	},
	"activationEvents": ["onStartupFinished"],
	"bugs": {
		"url": "https://github.com/biomejs/biome-vscode/issues"
	},
	"categories": ["Formatters", "Linters"],
	"contributes": {
		"commands": [
			{
				"title": "Biome: Start",
				"command": "biome.start"
			},
			{
				"title": "Biome: Stop",
				"command": "biome.stop"
			},
			{
				"title": "Biome: Restart",
				"command": "biome.restart"
			},
			{
				"title": "Biome: Download CLI",
				"command": "biome.download"
>>>>>>> 1e456c2d
			}
		],
		"configuration": {
			"properties": {
				"biome.enabled": {
<<<<<<< HEAD
					"default": true,
					"description": "Whether the Biome extension is enabled.",
					"type": "boolean"
=======
					"type": "boolean",
					"description": "Whether to enable the Biome extension",
					"default": true,
					"scope": "resource"
				},
				"biome.requireConfigFile": {
					"type": "boolean",
					"markdownDescription": "Require a Biome configuration file to be present at the root of a Biome project to starts an LSP session for that project.",
					"default": false,
					"scope": "resource"
				},
				"biome.projects": {
					"anyOf": [
						{
							"type": "array",
							"description": "List of projects in which an independent Biome Language Server should be started in a multi-root workspace.",
							"items": {
								"type": "object",
								"properties": {
									"folder": {
										"type": "string",
										"description": "Name of the workspace folder in which the project is located."
									},
									"path": {
										"type": "string",
										"description": "Path (relative to the workspace folder) to the root of the project in which an independent Biome Language Server should be started. The root of the workspace folder is used if left unspecified."
									},
									"configFile": {
										"type": "string",
										"description": "Path (relative to the workspace folder) to the Biome configuration file. Biome will use the default biome.json(c) or fallback to defaults if left unspecified."
									}
								},
								"required": ["folder"]
							}
						},
						{
							"type": "array",
							"description": "List of projects in which an independent Biome Language Server should be started in a single-root workspace.",
							"items": {
								"type": "object",
								"properties": {
									"path": {
										"type": "string",
										"description": "Path to the root of the project in which an independent Biome Language Server should be started."
									},
									"configFile": {
										"type": "string",
										"description": "Path to the Biome configuration file. Biome will use the default biome.json(c) or fallback to defaults if left unspecified."
									}
								},
								"required": ["path"]
							}
						}
					],
					"scope": "resource"
				},
				"biome.lsp.bin": {
					"oneOf": [
						{
							"type": "string",
							"description": "Path to the Biome Language Server binary",
							"default": "",
							"examples": ["/path/to/biome"]
						},
						{
							"type": "object",
							"uniqueItems": true,
							"description": "Platform-specific paths to the Biome Language Server binary",
							"examples": [
								{
									"linux-x64": "/path/to/biome",
									"linux-arm64-musl": "/path/to/biome",
									"darwin-arm64": "/path/to/biome",
									"win32-x64": "/path/to/biome.exe"
								}
							]
						}
					],
					"scope": "resource"
				},
				"biome.lsp.trace.server": {
					"type": "string",
					"enum": ["off", "messages", "compact", "verbose"],
					"description": "Tracing level of the communications between the extension and the Biome Language Server.",
					"default": "off"
				},
				"biome.experimental.rename": {
					"type": "boolean",
					"default": false,
					"markdownDescription": "Use Biome to handle symbols renames in the workspace. (Experimental)"
>>>>>>> 1e456c2d
				},
				"biome.lspBin": {
					"default": "",
					"ignoreSync": true,
<<<<<<< HEAD
					"markdownDescription": "The biome lsp server executable. If the path is relative, the workspace folder will be used as base path",
					"type": "string"
				},
				"biome.rename": {
					"default": false,
					"markdownDescription": "Enable/Disable Biome handling renames in the workspace. (Experimental)",
					"type": "boolean"
=======
					"description": "The biome lsp server executable. If the path is relative, the workspace folder will be used as base path",
					"deprecationMessage": "This setting has been deprecated and will be removed in a future version of the extension. Please use the `biome.lsp.bin` setting instead."
				},
				"biome.rename": {
					"type": "boolean",
					"default": false,
					"markdownDescription": "Enable/Disable Biome handling renames in the workspace. (Experimental)",
					"deprecationMessage": "This setting has been deprecated and will be removed in a future version of the extension. Please use the `biome.experimental.rename` setting instead."
>>>>>>> 1e456c2d
				},
				"biome.searchInPath": {
					"default": true,
					"markdownDescription": "Whether to search for the biome executable in the folders declared in the PATH environment variable",
<<<<<<< HEAD
					"type": "boolean"
				},
				"biome_lsp.trace.server": {
					"default": "off",
					"description": "Traces the communication between VS Code and the language server.",
					"enum": [
						"off",
						"messages",
						"verbose"
					],
					"enumDescriptions": [
						"No traces",
						"Error only",
						"Full log"
					],
					"scope": "window",
					"type": "string"
=======
					"deprecationMessage": "This setting has been deprecated and will be removed in a future version of the extension. The extension will now always search for the biome executable in the PATH environment variable."
				},
				"biome_lsp.trace.server": {
					"type": "string",
					"scope": "window",
					"enum": ["off", "messages", "verbose"],
					"enumDescriptions": ["No traces", "Error only", "Full log"],
					"default": "off",
					"description": "Traces the communication between VS Code and the language server.",
					"deprecationMessage": "This setting has been deprecated and will be removed in a future version of the extension. Please use the `biome.lsp.trace.server` setting instead."
>>>>>>> 1e456c2d
				}
			},
			"title": "Biome"
		},
		"grammars": [
			{
				"language": "biome_syntax_tree",
				"path": "resources/grammaers/biome_syntax_tree.tmGrammar.json",
				"scopeName": "source.biome_syntax_tree"
			}
		],
		"languages": [
			{
				"extensions": [
					".rast"
				],
				"id": "biome_syntax_tree"
			}
<<<<<<< HEAD
		],
		"menus": {
			"commandPalette": [
				{
					"command": "biome.syntaxTree",
					"when": "inBiomeProject"
				}
			]
		}
	},
	"activationEvents": [
		"onLanguage:javascript",
		"onLanguage:javascriptreact",
		"onLanguage:typescript",
		"onLanguage:typescriptreact",
		"onLanguage:json",
		"onLanguage:jsonc",
		"onLanguage:vue",
		"onLanguage:astro",
		"onLanguage:svelte",
		"onLanguage:css",
		"onLanguage:graphql"
	],
	"dependencies": {
		"resolve": "1.22.8",
		"semver": "7.6.3",
		"undici": "6.19.7"
	},
	"devDependencies": {
		"@types/node": "20.16.1",
		"@types/resolve": "1.20.6",
		"@types/semver": "7.5.8",
		"esbuild": "0.23.1",
		"git-cliff": "1.4.0",
		"lefthook": "1.7.14",
		"ovsx": "0.9.2"
	},
	"capabilities": {
		"untrustedWorkspaces": {
			"description": "The use of external binaries is disallowed in untrusted workspaces.",
			"restrictedConfigurations": [
				"biome.lspBin"
			],
			"supported": "limited"
		}
=======
		},
		"languages": [
			{
				"id": "biome_syntax_tree",
				"extensions": [".rast"]
			}
		],
		"grammars": [
			{
				"language": "biome_syntax_tree",
				"scopeName": "source.biome_syntax_tree",
				"path": "./resources/grammars/biome-syntax-tree.tmGrammar.json"
			}
		]
	},
	"engines": {
		"vscode": "^1.80.0"
	},
	"homepage": "https://github.com/biomejs/biome-vscode#readme",
	"readme": "https://github.com/biomejs/biome-vscode#readme",
	"icon": "resources/icons/biome.png",
	"keywords": ["formatter", "linter"],
	"license": "MIT OR Apache-2.0",
	"scripts": {
		"build": "rollup --config rollup.config.ts --configPlugin esbuild",
		"dev": "rollup --watch --config rollup.config.ts --configPlugin esbuild",
		"package": "pnpm run build && vsce package --out biome.vsix",
		"typecheck": "tsc --noEmit",
		"pretest": "pnpm run build",
		"test": "vscode-test"
>>>>>>> 1e456c2d
	},
	"vsce": {
		"dependencies": false,
		"skipLicense": true
<<<<<<< HEAD
	}
=======
	},
	"dependencies": {
		"@biomejs/version-utils": "0.4.0",
		"@vscode/test-electron": "2.4.1",
		"ky": "1.7.0",
		"nanoid": "5.0.7",
		"vscode-languageclient": "8.1.0",
		"vscode-uri": "3.0.8"
	},
	"packageManager": "pnpm@9.7.1"
>>>>>>> 1e456c2d
}<|MERGE_RESOLUTION|>--- conflicted
+++ resolved
@@ -1,23 +1,4 @@
 {
-<<<<<<< HEAD
-	"description": "Biome LSP VS Code Extension",
-	"contributes": {
-		"commands": [
-			{
-				"category": "Biome",
-				"command": "biome.syntaxTree",
-				"title": "Show Syntax Tree"
-			},
-			{
-				"category": "Biome",
-				"command": "biome.restartLspServer",
-				"title": "Restart LSP Server"
-			},
-			{
-				"category": "Biome",
-				"command": "biome.clearVersionsCache",
-				"title": "Clear versions cache"
-=======
 	"name": "biome",
 	"displayName": "Biome",
 	"publisher": "biomejs",
@@ -67,17 +48,12 @@
 			{
 				"title": "Biome: Download CLI",
 				"command": "biome.download"
->>>>>>> 1e456c2d
 			}
 		],
 		"configuration": {
+			"title": "Biome",
 			"properties": {
 				"biome.enabled": {
-<<<<<<< HEAD
-					"default": true,
-					"description": "Whether the Biome extension is enabled.",
-					"type": "boolean"
-=======
 					"type": "boolean",
 					"description": "Whether to enable the Biome extension",
 					"default": true,
@@ -168,20 +144,11 @@
 					"type": "boolean",
 					"default": false,
 					"markdownDescription": "Use Biome to handle symbols renames in the workspace. (Experimental)"
->>>>>>> 1e456c2d
 				},
 				"biome.lspBin": {
+					"type": "string",
 					"default": "",
 					"ignoreSync": true,
-<<<<<<< HEAD
-					"markdownDescription": "The biome lsp server executable. If the path is relative, the workspace folder will be used as base path",
-					"type": "string"
-				},
-				"biome.rename": {
-					"default": false,
-					"markdownDescription": "Enable/Disable Biome handling renames in the workspace. (Experimental)",
-					"type": "boolean"
-=======
 					"description": "The biome lsp server executable. If the path is relative, the workspace folder will be used as base path",
 					"deprecationMessage": "This setting has been deprecated and will be removed in a future version of the extension. Please use the `biome.lsp.bin` setting instead."
 				},
@@ -190,30 +157,11 @@
 					"default": false,
 					"markdownDescription": "Enable/Disable Biome handling renames in the workspace. (Experimental)",
 					"deprecationMessage": "This setting has been deprecated and will be removed in a future version of the extension. Please use the `biome.experimental.rename` setting instead."
->>>>>>> 1e456c2d
 				},
 				"biome.searchInPath": {
+					"type": "boolean",
 					"default": true,
 					"markdownDescription": "Whether to search for the biome executable in the folders declared in the PATH environment variable",
-<<<<<<< HEAD
-					"type": "boolean"
-				},
-				"biome_lsp.trace.server": {
-					"default": "off",
-					"description": "Traces the communication between VS Code and the language server.",
-					"enum": [
-						"off",
-						"messages",
-						"verbose"
-					],
-					"enumDescriptions": [
-						"No traces",
-						"Error only",
-						"Full log"
-					],
-					"scope": "window",
-					"type": "string"
-=======
 					"deprecationMessage": "This setting has been deprecated and will be removed in a future version of the extension. The extension will now always search for the biome executable in the PATH environment variable."
 				},
 				"biome_lsp.trace.server": {
@@ -224,72 +172,8 @@
 					"default": "off",
 					"description": "Traces the communication between VS Code and the language server.",
 					"deprecationMessage": "This setting has been deprecated and will be removed in a future version of the extension. Please use the `biome.lsp.trace.server` setting instead."
->>>>>>> 1e456c2d
 				}
-			},
-			"title": "Biome"
-		},
-		"grammars": [
-			{
-				"language": "biome_syntax_tree",
-				"path": "resources/grammaers/biome_syntax_tree.tmGrammar.json",
-				"scopeName": "source.biome_syntax_tree"
-			}
-		],
-		"languages": [
-			{
-				"extensions": [
-					".rast"
-				],
-				"id": "biome_syntax_tree"
-			}
-<<<<<<< HEAD
-		],
-		"menus": {
-			"commandPalette": [
-				{
-					"command": "biome.syntaxTree",
-					"when": "inBiomeProject"
-				}
-			]
-		}
-	},
-	"activationEvents": [
-		"onLanguage:javascript",
-		"onLanguage:javascriptreact",
-		"onLanguage:typescript",
-		"onLanguage:typescriptreact",
-		"onLanguage:json",
-		"onLanguage:jsonc",
-		"onLanguage:vue",
-		"onLanguage:astro",
-		"onLanguage:svelte",
-		"onLanguage:css",
-		"onLanguage:graphql"
-	],
-	"dependencies": {
-		"resolve": "1.22.8",
-		"semver": "7.6.3",
-		"undici": "6.19.7"
-	},
-	"devDependencies": {
-		"@types/node": "20.16.1",
-		"@types/resolve": "1.20.6",
-		"@types/semver": "7.5.8",
-		"esbuild": "0.23.1",
-		"git-cliff": "1.4.0",
-		"lefthook": "1.7.14",
-		"ovsx": "0.9.2"
-	},
-	"capabilities": {
-		"untrustedWorkspaces": {
-			"description": "The use of external binaries is disallowed in untrusted workspaces.",
-			"restrictedConfigurations": [
-				"biome.lspBin"
-			],
-			"supported": "limited"
-		}
-=======
+			}
 		},
 		"languages": [
 			{
@@ -320,14 +204,10 @@
 		"typecheck": "tsc --noEmit",
 		"pretest": "pnpm run build",
 		"test": "vscode-test"
->>>>>>> 1e456c2d
 	},
 	"vsce": {
 		"dependencies": false,
 		"skipLicense": true
-<<<<<<< HEAD
-	}
-=======
 	},
 	"dependencies": {
 		"@biomejs/version-utils": "0.4.0",
@@ -338,5 +218,4 @@
 		"vscode-uri": "3.0.8"
 	},
 	"packageManager": "pnpm@9.7.1"
->>>>>>> 1e456c2d
 }