{
	"name": "biome",
	"displayName": "Biome",
	"description": "Biome LSP VS Code Extension",
	"main": "./out/main.js",
	"scripts": {
		"build": "bun run compile --minify && bun run package",
		"changelog": "git-cliff --unreleased --prepend CHANGELOG.md",
		"compile": "esbuild src/main.ts --bundle --outfile=out/main.js --external:vscode --format=cjs --platform=node --target=node14",
		"install-extension": "code --install-extension biome_lsp.vsix --force",
		"pack:dev": "bun run compile && bun run package && bun run install-extension",
		"prepare": "lefthook install"
	},
	"contributes": {
		"commands": [
			{
				"category": "Biome",
				"command": "biome.syntaxTree",
				"title": "Show Syntax Tree"
			},
			{
				"category": "Biome",
				"command": "biome.restartLspServer",
				"title": "Restart LSP Server"
			},
			{
				"category": "Biome",
				"command": "biome.clearVersionsCache",
				"title": "Clear versions cache"
			}
		],
		"configuration": {
			"properties": {
				"biome.enabled": {
					"default": true,
					"description": "Whether the Biome extension is enabled.",
					"type": "boolean"
				},
				"biome.lspBin": {
					"default": "",
					"ignoreSync": true,
					"markdownDescription": "The biome lsp server executable. If the path is relative, the workspace folder will be used as base path",
					"type": "string"
				},
				"biome.rename": {
					"default": false,
					"markdownDescription": "Enable/Disable Biome handling renames in the workspace. (Experimental)",
					"type": "boolean"
				},
				"biome.searchInPath": {
					"default": true,
					"markdownDescription": "Whether to search for the biome executable in the folders declared in the PATH environment variable",
					"type": "boolean"
				},
				"biome_lsp.trace.server": {
					"default": "off",
					"description": "Traces the communication between VS Code and the language server.",
					"enum": [
						"off",
						"messages",
						"verbose"
					],
					"enumDescriptions": [
						"No traces",
						"Error only",
						"Full log"
					],
					"scope": "window",
					"type": "string"
				}
			},
			"title": "Biome"
		},
		"grammars": [
			{
				"language": "biome_syntax_tree",
				"path": "resources/grammaers/biome_syntax_tree.tmGrammar.json",
				"scopeName": "source.biome_syntax_tree"
			}
		],
		"languages": [
			{
				"extensions": [
					".rast"
				],
				"id": "biome_syntax_tree"
			}
		],
		"menus": {
			"commandPalette": [
				{
					"command": "biome.syntaxTree",
					"when": "inBiomeProject"
				}
			]
		}
	},
	"activationEvents": [
		"onLanguage:javascript",
		"onLanguage:javascriptreact",
		"onLanguage:typescript",
		"onLanguage:typescriptreact",
		"onLanguage:json",
		"onLanguage:jsonc",
		"onLanguage:vue",
		"onLanguage:astro",
		"onLanguage:svelte",
		"onLanguage:css"
	],
	"dependencies": {
		"resolve": "1.22.8",
		"semver": "7.6.2",
		"undici": "6.19.2"
	},
	"devDependencies": {
		"@biomejs/biome": "1.8.1",
<<<<<<< HEAD
		"@types/node": "20.14.5",
		"@types/resolve": "1.20.6",
		"@types/semver": "7.5.8",
		"esbuild": "0.21.5",
		"git-cliff": "2.3.0",
		"lefthook": "1.6.16",
		"ovsx": "0.9.1"
=======
		"@types/node": "^18.19.15",
		"@types/resolve": "^1.20.6",
		"@types/semver": "^7.5.7",
		"@types/vscode": "^1.80.0",
		"@vscode/vsce": "^2.23.0",
		"esbuild": "^0.21.3",
		"git-cliff": "^1.4.0",
		"lefthook": "^1.6.1",
		"ovsx": "^0.9.0",
		"typescript": "^5.3.3"
>>>>>>> 5a8c4619
	},
	"icon": "resources/icons/icon.png",
	"capabilities": {
		"untrustedWorkspaces": {
			"description": "The use of external binaries is disallowed in untrusted workspaces.",
			"restrictedConfigurations": [
				"biome.lspBin"
			],
			"supported": "limited"
		}
	},
	"readme": "https://github.com/biomejs/biome-vscode#readme",
	"vsce": {
		"dependencies": false,
		"skipLicense": true
	}
}<|MERGE_RESOLUTION|>--- conflicted
+++ resolved
@@ -1,100 +1,10 @@
 {
 	"name": "biome",
+	"publisher": "biomejs",
 	"displayName": "Biome",
 	"description": "Biome LSP VS Code Extension",
-	"main": "./out/main.js",
-	"scripts": {
-		"build": "bun run compile --minify && bun run package",
-		"changelog": "git-cliff --unreleased --prepend CHANGELOG.md",
-		"compile": "esbuild src/main.ts --bundle --outfile=out/main.js --external:vscode --format=cjs --platform=node --target=node14",
-		"install-extension": "code --install-extension biome_lsp.vsix --force",
-		"pack:dev": "bun run compile && bun run package && bun run install-extension",
-		"prepare": "lefthook install"
-	},
-	"contributes": {
-		"commands": [
-			{
-				"category": "Biome",
-				"command": "biome.syntaxTree",
-				"title": "Show Syntax Tree"
-			},
-			{
-				"category": "Biome",
-				"command": "biome.restartLspServer",
-				"title": "Restart LSP Server"
-			},
-			{
-				"category": "Biome",
-				"command": "biome.clearVersionsCache",
-				"title": "Clear versions cache"
-			}
-		],
-		"configuration": {
-			"properties": {
-				"biome.enabled": {
-					"default": true,
-					"description": "Whether the Biome extension is enabled.",
-					"type": "boolean"
-				},
-				"biome.lspBin": {
-					"default": "",
-					"ignoreSync": true,
-					"markdownDescription": "The biome lsp server executable. If the path is relative, the workspace folder will be used as base path",
-					"type": "string"
-				},
-				"biome.rename": {
-					"default": false,
-					"markdownDescription": "Enable/Disable Biome handling renames in the workspace. (Experimental)",
-					"type": "boolean"
-				},
-				"biome.searchInPath": {
-					"default": true,
-					"markdownDescription": "Whether to search for the biome executable in the folders declared in the PATH environment variable",
-					"type": "boolean"
-				},
-				"biome_lsp.trace.server": {
-					"default": "off",
-					"description": "Traces the communication between VS Code and the language server.",
-					"enum": [
-						"off",
-						"messages",
-						"verbose"
-					],
-					"enumDescriptions": [
-						"No traces",
-						"Error only",
-						"Full log"
-					],
-					"scope": "window",
-					"type": "string"
-				}
-			},
-			"title": "Biome"
-		},
-		"grammars": [
-			{
-				"language": "biome_syntax_tree",
-				"path": "resources/grammaers/biome_syntax_tree.tmGrammar.json",
-				"scopeName": "source.biome_syntax_tree"
-			}
-		],
-		"languages": [
-			{
-				"extensions": [
-					".rast"
-				],
-				"id": "biome_syntax_tree"
-			}
-		],
-		"menus": {
-			"commandPalette": [
-				{
-					"command": "biome.syntaxTree",
-					"when": "inBiomeProject"
-				}
-			]
-		}
-	},
+	"version": "2.3.0",
+	"icon": "resources/icons/icon.png",
 	"activationEvents": [
 		"onLanguage:javascript",
 		"onLanguage:javascriptreact",
@@ -107,22 +17,119 @@
 		"onLanguage:svelte",
 		"onLanguage:css"
 	],
-	"dependencies": {
-		"resolve": "1.22.8",
-		"semver": "7.6.2",
-		"undici": "6.19.2"
+	"main": "./out/main.js",
+	"homepage": "https://github.com/biomejs/biome-vscode",
+	"readme": "https://github.com/biomejs/biome-vscode#readme",
+	"repository": {
+		"type": "git",
+		"url": "https://github.com/biomejs/biome-vscode.git"
+	},
+	"bugs": {
+		"url": "https://github.com/biomejs/biome-vscode/issues"
+	},
+	"engines": {
+		"vscode": "^1.80.0"
+	},
+	"capabilities": {
+		"untrustedWorkspaces": {
+			"supported": "limited",
+			"restrictedConfigurations": ["biome.lspBin"],
+			"description": "The use of external binaries is disallowed in untrusted workspaces."
+		}
+	},
+	"contributes": {
+		"languages": [
+			{
+				"id": "biome_syntax_tree",
+				"extensions": [".rast"]
+			}
+		],
+		"grammars": [
+			{
+				"language": "biome_syntax_tree",
+				"scopeName": "source.biome_syntax_tree",
+				"path": "resources/grammaers/biome_syntax_tree.tmGrammar.json"
+			}
+		],
+		"commands": [
+			{
+				"command": "biome.syntaxTree",
+				"title": "Show Syntax Tree",
+				"category": "Biome"
+			},
+			{
+				"command": "biome.restartLspServer",
+				"title": "Restart LSP Server",
+				"category": "Biome"
+			},
+			{
+				"command": "biome.clearVersionsCache",
+				"title": "Clear versions cache",
+				"category": "Biome"
+			}
+		],
+		"menus": {
+			"commandPalette": [
+				{
+					"command": "biome.syntaxTree",
+					"when": "inBiomeProject"
+				}
+			]
+		},
+		"configuration": {
+			"title": "Biome",
+			"properties": {
+				"biome.enabled": {
+					"type": "boolean",
+					"default": true,
+					"description": "Whether the Biome extension is enabled."
+				},
+				"biome_lsp.trace.server": {
+					"type": "string",
+					"scope": "window",
+					"enum": ["off", "messages", "verbose"],
+					"enumDescriptions": ["No traces", "Error only", "Full log"],
+					"default": "off",
+					"description": "Traces the communication between VS Code and the language server."
+				},
+				"biome.lspBin": {
+					"type": "string",
+					"default": "",
+					"ignoreSync": true,
+					"markdownDescription": "The biome lsp server executable. If the path is relative, the workspace folder will be used as base path"
+				},
+				"biome.searchInPath": {
+					"type": "boolean",
+					"default": true,
+					"markdownDescription": "Whether to search for the biome executable in the folders declared in the PATH environment variable"
+				},
+				"biome.rename": {
+					"type": "boolean",
+					"default": false,
+					"markdownDescription": "Enable/Disable Biome handling renames in the workspace. (Experimental)"
+				}
+			}
+		}
+	},
+	"categories": ["Formatters", "Linters"],
+	"keywords": ["Formatter", "Linter"],
+	"license": "MIT OR Apache-2.0",
+	"scripts": {
+		"compile": "esbuild src/main.ts --bundle --outfile=out/main.js --external:vscode --format=cjs --platform=node --target=node14",
+		"watch": "bun run compile --sourcemap --watch",
+		"package": "vsce package --skip-license -o biome_lsp.vsix",
+		"build": "bun run compile --minify && bun run package",
+		"install-extension": "code --install-extension biome_lsp.vsix --force",
+		"format": "biome format . --write",
+		"check": "biome check .",
+		"check:apply": "biome check . --apply-unsafe",
+		"pack:dev": "bun run compile && bun run package && bun run install-extension",
+		"tsc": "tsc",
+		"prepare": "lefthook install",
+		"changelog": "git-cliff --unreleased --prepend CHANGELOG.md"
 	},
 	"devDependencies": {
 		"@biomejs/biome": "1.8.1",
-<<<<<<< HEAD
-		"@types/node": "20.14.5",
-		"@types/resolve": "1.20.6",
-		"@types/semver": "7.5.8",
-		"esbuild": "0.21.5",
-		"git-cliff": "2.3.0",
-		"lefthook": "1.6.16",
-		"ovsx": "0.9.1"
-=======
 		"@types/node": "^18.19.15",
 		"@types/resolve": "^1.20.6",
 		"@types/semver": "^7.5.7",
@@ -133,21 +140,16 @@
 		"lefthook": "^1.6.1",
 		"ovsx": "^0.9.0",
 		"typescript": "^5.3.3"
->>>>>>> 5a8c4619
 	},
-	"icon": "resources/icons/icon.png",
-	"capabilities": {
-		"untrustedWorkspaces": {
-			"description": "The use of external binaries is disallowed in untrusted workspaces.",
-			"restrictedConfigurations": [
-				"biome.lspBin"
-			],
-			"supported": "limited"
-		}
+	"dependencies": {
+		"resolve": "^1.22.8",
+		"semver": "^7.6.0",
+		"undici": "^5.28.3",
+		"vscode-languageclient": "^8.1.0"
 	},
-	"readme": "https://github.com/biomejs/biome-vscode#readme",
 	"vsce": {
 		"dependencies": false,
 		"skipLicense": true
-	}
+	},
+	"packageManager": "bun@1.0.27"
 }