# Contributing

Thank you for your interest in contributing to this project!

Please review the following guidelines before making your contribution.

> [!IMPORTANT] If you plan on making a significant contribution, we recommend
> that you first create a discussion describing your proposed contribution to
> the project. This allows the project maintainers to provide early feedback
> that can help guide your contribution.

## Project setup

1. Fork the repository and clone it to your local machine.
    ```shell
    gh repo fork biomejs/biome-vscode --clone
    ```
2. Install the dependencies.
    ```shell
    bun install
    ```

## Development

<<<<<<< HEAD
The extension can be started in debug mode by pressing <kbd>F5</kbd> in Visual
Studio Code. This will start a watcher that automatically rebuilds the extension
when you make changes and opens a new VS Code window with only the Biome
extensione extension loaded.
=======
The extension can be started in debug mode by pressing <kbd>F5</kbd> in Visual Studio Code. This will start a watcher that automatically rebuilds the extension when you make changes and opens a new VS Code window with only the Biome extension loaded.
>>>>>>> 79477e7f

## Making changes

1. **Create a branch.** Before making any changes, create a branch to work on.
    ```shell
    git checkout -b my-branch-name
    ```
2. **Make your changes.** Make your changes to the codebase and commit them. The
   format of your commit messages is not important at this stage because they
   will be squashed later, but please ensure that your commit messages are
   descriptive.

3. **Create a pull request.** Once you are done making your changes, push your
   branch to your fork and create a pull request. Please ensure that the title
   of your pull request follows the conventional commits specification.

## Maintainers

This section is for maintainers only. It describes the process for releasing a
new version of the extension.

### Releasing a stable version

1. Create a new branch for the release.
    ```shell
    git fetch
    git checkout -b release/vX.Y.Z main
    ```
2. Generate the changelog.
    ```shell
    bun run changelog --bump
    ```
3. Bump the version in `package.json` and to match the latest version in the
   changelog.
4. Commit and push your changes.
5. Create a pull request named `chore(release): prepare vX.Y.Z`.
6. Merge the pull request.
7. Run the
   [`Publish`](https://github.com/biomejs/biome-vscode/actions/workflows/publish.yaml)
   workflow manually from the Actions tab in GitHub (uncheck _nightly_).

### Releasing a nightly version

1. Commit your changes to the _main_ branch.
2. Generate the changelog.
    ```shell
    bun run changelog
    ```
3. Commit and push your changes.
4. Run the
   [`Publish`](https://github.com/biomejs/biome-vscode/actions/workflows/publish.yaml)
   workflow manually from the Actions tab in GitHub (check _nightly_).<|MERGE_RESOLUTION|>--- conflicted
+++ resolved
@@ -22,14 +22,7 @@
 
 ## Development
 
-<<<<<<< HEAD
-The extension can be started in debug mode by pressing <kbd>F5</kbd> in Visual
-Studio Code. This will start a watcher that automatically rebuilds the extension
-when you make changes and opens a new VS Code window with only the Biome
-extensione extension loaded.
-=======
 The extension can be started in debug mode by pressing <kbd>F5</kbd> in Visual Studio Code. This will start a watcher that automatically rebuilds the extension when you make changes and opens a new VS Code window with only the Biome extension loaded.
->>>>>>> 79477e7f
 
 ## Making changes
 
